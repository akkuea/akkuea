--- conflicted
+++ resolved
@@ -115,7 +115,6 @@
     }
 }
 
-<<<<<<< HEAD
 /// Reward record for a greeting
 #[contracttype]
 #[derive(Debug, Clone)]
@@ -124,7 +123,8 @@
     pub creator: Address,   // Stellar address of the creator
     pub token_amount: i128, // Reward amount in tokens (Stroops)
     pub timestamp: u64,     // Reward issuance timestamp
-=======
+}
+
 /// User profile data structure
 #[contracttype]
 #[derive(Debug, Clone)]
@@ -133,5 +133,4 @@
     pub name: String,      
     pub preferences: String, 
     pub registered_at: u64,    
->>>>>>> db9726e3
 }