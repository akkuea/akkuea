import { notFound } from 'next/navigation';
import { getMessages } from 'next-intl/server';
import { setRequestLocale } from 'next-intl/server';
import { routing } from '@/i18n/routing';
import { NextIntlClientProvider } from 'next-intl';
<<<<<<< HEAD
import React from 'react';
=======
>>>>>>> 87ffd0ae

export function generateStaticParams() {
  return routing.locales.map((locale) => ({ locale }));
}

export default async function LocaleLayout({
  children,
  params,
}: {
  children: React.ReactNode;
  params: Promise<{ locale: string }>;
}) {
  // Ensure that the incoming `locale` is valid
  const { locale } = await params;
  // eslint-disable-next-line @typescript-eslint/no-explicit-any
  if (!routing.locales.includes(locale as any)) {
    notFound();
  }

  // Enable static rendering for this locale
  setRequestLocale(locale);

  // Load translations for this locale
  const messages = await getMessages();

  return (
    <html lang={locale} suppressHydrationWarning>
      <body suppressHydrationWarning={true}>
        <NextIntlClientProvider locale={locale} messages={messages}>
          {children}
        </NextIntlClientProvider>
      </body>
    </html>
  );
}<|MERGE_RESOLUTION|>--- conflicted
+++ resolved
@@ -3,10 +3,6 @@
 import { setRequestLocale } from 'next-intl/server';
 import { routing } from '@/i18n/routing';
 import { NextIntlClientProvider } from 'next-intl';
-<<<<<<< HEAD
-import React from 'react';
-=======
->>>>>>> 87ffd0ae
 
 export function generateStaticParams() {
   return routing.locales.map((locale) => ({ locale }));
