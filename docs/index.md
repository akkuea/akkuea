--- conflicted
+++ resolved
@@ -8,16 +8,12 @@
 
 ---
 
-Issue 310
 
-<<<<<<< HEAD
 ## About Akkuea
 
 Akkuea is a revolutionary social networking platform designed to transform educational resource sharing. Our mission is to create a vibrant ecosystem where educators, students, and specialists connect, share knowledge, and build AI-powered educational tools.
 
-=======
-<!-- Make the changes from issue number 310 here. Thank you for contributing to Akkuea! -->
->>>>>>> 9a883cb7
+
 
 ---
 
