--- conflicted
+++ resolved
@@ -1,15 +1,9 @@
 import type { Metadata } from 'next';
-<<<<<<< HEAD
-=======
-import LearningHubSidebar from '@/components/learning-hub/learning-hub-sidebar';
-import RightSidebar from '@/components/learning-hub/right-sidebar';
->>>>>>> 74e7827b
 import { ThemeProvider } from '@/components/theme-provider';
 import './globals.css';
 
 import { SidebarsWrapper } from '@/components/layouts/sidebars-wrapper';
 import Navbar from '@/components/navbar/navbar';
-import { SidebarProvider } from '@/components/ui/sidebar';
 
 export const metadata: Metadata = {
   title: 'Learning Hub',
@@ -26,7 +20,6 @@
           enableSystem
           disableTransitionOnChange
         >
-<<<<<<< HEAD
           <Navbar />
           <div className="min-h-screen bg-background text-foreground">
             <SidebarsWrapper />
@@ -38,18 +31,6 @@
               <div className="max-w-4xl mx-auto">{children}</div>
             </main>
           </div>
-=======
-          <SidebarProvider defaultOpen={true}>
-            <Navbar />
-            <div className="grid grid-cols-[320px_1fr_256px] min-h-screen bg-background text-foreground">
-              <LearningHubSidebar />
-              <main className="flex justify-center mt-14 px-4 py-8 pl-[4em]">
-                <div className="w-full max-w-5xl">{children}</div>
-              </main>
-              <RightSidebar />
-            </div>
-          </SidebarProvider>
->>>>>>> 74e7827b
         </ThemeProvider>
       </body>
     </html>
