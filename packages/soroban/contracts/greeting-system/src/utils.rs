use soroban_sdk::{Address, Env, String};

use crate::Error;

/// Validate contribution amount
/// Ensures the contribution is positive and non-zero
pub fn validate_contribution(contribution: i128) -> Result<(), Error> {
    if contribution <= 0 {
        return Err(Error::InvalidContribution);
    }

    if contribution == 0 {
        return Err(Error::ZeroContribution);
    }

    Ok(())
}

/// Verify that the user is authorized (must be a valid Stellar account)
/// In production, this should verify against account flags or additional criteria
pub fn verify_user_authorization(_env: &Env, user: &Address) -> Result<(), Error> {
    // Require authentication from the user
    user.require_auth();

    // Additional verification could be added here:
    // - Check if account is on a whitelist
    // - Verify account age
    // - Check account trustlines
    // - Validate account flags

    Ok(())
}

/// Get current timestamp from the Soroban ledger
pub fn get_current_timestamp(env: &Env) -> u64 {
    env.ledger().timestamp()
}

/// Convert XLM to Stroops (1 XLM = 10,000,000 Stroops)
pub fn xlm_to_stroops(xlm: i128) -> i128 {
    xlm * 10_000_000
}

/// Convert Stroops to XLM (1 XLM = 10,000,000 Stroops)
pub fn stroops_to_xlm(stroops: i128) -> i128 {
    stroops / 10_000_000
}

<<<<<<< HEAD
/// Basic engagement-based eligibility check: at least MIN_LIKES likes
pub fn is_greeting_eligible(env: &Env, greeting_id: u64) -> bool {
    let like_count_key = (soroban_sdk::symbol_short!("LIKE_CNT"), greeting_id);
    let likes: u64 = env.storage().persistent().get(&like_count_key).unwrap_or(0);
    const MIN_LIKES: u64 = 5;
    likes >= MIN_LIKES
}

/// Validate non-zero positive token amount in Stroops
pub fn validate_token_amount(token_amount: i128) -> Result<(), Error> {
    if token_amount <= 0 {
        return Err(Error::InvalidContribution);
=======
/// Validate user name input
pub fn validate_name(name: &String) -> Result<(), Error> {
    let len = name.len() as u32;
    if len == 0 || len > 64 {
        return Err(Error::InvalidName);
    }
    Ok(())
}

/// Validate user preferences input
pub fn validate_preferences(preferences: &String) -> Result<(), Error> {
    let len = preferences.len() as u32;
    if len > 256 {
        return Err(Error::InvalidPreferences);
>>>>>>> db9726e3
    }
    Ok(())
}

#[cfg(test)]
mod tests {
    use super::*;

    #[test]
    fn test_validate_contribution_positive() {
        assert!(validate_contribution(100).is_ok());
        assert!(validate_contribution(1000000).is_ok());
    }

    #[test]
    fn test_validate_contribution_zero() {
        assert_eq!(validate_contribution(0), Err(Error::InvalidContribution));
    }

    #[test]
    fn test_validate_contribution_negative() {
        assert_eq!(validate_contribution(-100), Err(Error::InvalidContribution));
    }

    #[test]
    fn test_xlm_stroops_conversion() {
        assert_eq!(xlm_to_stroops(1), 10_000_000);
        assert_eq!(xlm_to_stroops(100), 1_000_000_000);
        assert_eq!(stroops_to_xlm(10_000_000), 1);
        assert_eq!(stroops_to_xlm(1_000_000_000), 100);
    }
}<|MERGE_RESOLUTION|>--- conflicted
+++ resolved
@@ -46,7 +46,6 @@
     stroops / 10_000_000
 }
 
-<<<<<<< HEAD
 /// Basic engagement-based eligibility check: at least MIN_LIKES likes
 pub fn is_greeting_eligible(env: &Env, greeting_id: u64) -> bool {
     let like_count_key = (soroban_sdk::symbol_short!("LIKE_CNT"), greeting_id);
@@ -59,8 +58,9 @@
 pub fn validate_token_amount(token_amount: i128) -> Result<(), Error> {
     if token_amount <= 0 {
         return Err(Error::InvalidContribution);
-=======
-/// Validate user name input
+    }
+    Ok(())
+}
 pub fn validate_name(name: &String) -> Result<(), Error> {
     let len = name.len() as u32;
     if len == 0 || len > 64 {
@@ -74,7 +74,6 @@
     let len = preferences.len() as u32;
     if len > 256 {
         return Err(Error::InvalidPreferences);
->>>>>>> db9726e3
     }
     Ok(())
 }
