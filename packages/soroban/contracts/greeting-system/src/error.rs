use soroban_sdk::contracterror;

#[contracterror]
#[derive(Copy, Clone, Debug, Eq, PartialEq, PartialOrd, Ord)]
#[repr(u32)]
pub enum Error {
    /// Invalid contribution amount (must be positive)
    InvalidContribution = 1,

    /// Tier not found for the user
    TierNotFound = 2,

    /// Unauthorized access (only verified Stellar accounts)
    Unauthorized = 3,

    /// Tier downgrade not allowed
    DowngradeNotAllowed = 4,

    /// Storage error
    StorageError = 5,

    /// Invalid tier level
    InvalidTierLevel = 6,

    /// Zero contribution not allowed
    ZeroContribution = 7,

    /// User already has a tier assigned
    TierAlreadyExists = 8,

<<<<<<< HEAD
    /// Greeting not eligible for rewards
    NotEligible = 9,

    /// Reward already claimed for greeting
    RewardAlreadyClaimed = 10,

    /// Greeting not found
    GreetingNotFound = 11,

    /// Cross-contract call failed
    ExternalCallFailed = 12,
=======
    /// User is already registered
    UserAlreadyRegistered = 9,

    /// User profile not found
    UserNotFound = 10,

    /// Invalid user name
    InvalidName = 11,

    /// Invalid user preferences
    InvalidPreferences = 12,
>>>>>>> db9726e3
}<|MERGE_RESOLUTION|>--- conflicted
+++ resolved
@@ -28,19 +28,6 @@
     /// User already has a tier assigned
     TierAlreadyExists = 8,
 
-<<<<<<< HEAD
-    /// Greeting not eligible for rewards
-    NotEligible = 9,
-
-    /// Reward already claimed for greeting
-    RewardAlreadyClaimed = 10,
-
-    /// Greeting not found
-    GreetingNotFound = 11,
-
-    /// Cross-contract call failed
-    ExternalCallFailed = 12,
-=======
     /// User is already registered
     UserAlreadyRegistered = 9,
 
@@ -52,5 +39,16 @@
 
     /// Invalid user preferences
     InvalidPreferences = 12,
->>>>>>> db9726e3
+
+    /// Greeting not eligible for rewards
+    NotEligible = 13,
+
+    /// Reward already claimed for greeting
+    RewardAlreadyClaimed = 14,
+
+    /// Greeting not found
+    GreetingNotFound = 15,
+
+    /// Cross-contract call failed
+    ExternalCallFailed = 16,
 }