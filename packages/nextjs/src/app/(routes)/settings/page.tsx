--- conflicted
+++ resolved
@@ -45,15 +45,9 @@
                   <AppearanceTab />
                 </TabContent>
 
-<<<<<<< HEAD
-                <TabContent value="notifications">
-                  <EmptyTabContent title="Notifications" />
-                </TabContent>
-=======
           <TabContent value="notifications">
             <Notifications/>
           </TabContent>
->>>>>>> 7a61e854
 
                 <TabContent value="privacy">
                   <EmptyTabContent title="Privacy" />
