--- conflicted
+++ resolved
@@ -9,11 +9,7 @@
   const address = useGlobalAuthenticationStore((state) => state.address);
 
   return (
-<<<<<<< HEAD
-    <div className="flex flex-col  min-h-screen font-[family-name:var(--font-geist-sans)]">
-=======
     <div className="flex flex-col min-h-screen font-[family-name:var(--font-geist-sans)]">
->>>>>>> 74e7827b
       <main className="flex flex-col gap-8 w-full items-center">
         <div className="flex gap-4 items-center flex-col sm:flex-row">
           <p>{address}</p>
