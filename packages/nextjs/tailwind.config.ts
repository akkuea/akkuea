--- conflicted
+++ resolved
@@ -9,7 +9,6 @@
     './src/app/**/*.{js,ts,jsx,tsx,mdx}',
   ],
   theme: {
-<<<<<<< HEAD
     extend: {
       colors: {
         primary: 'hsl(var(--primary))',
@@ -70,7 +69,6 @@
         sm: 'calc(var(--radius) - 4px)',
       },
     },
-=======
   	extend: {
   		colors: {
   			primary: {
@@ -134,7 +132,6 @@
   			sm: 'calc(var(--radius) - 4px)'
   		}
   	}
->>>>>>> f80d3225
   },
   plugins: [require('tailwindcss-animate')],
 } satisfies Config;