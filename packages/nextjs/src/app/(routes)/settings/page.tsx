--- conflicted
+++ resolved
@@ -1,4 +1,3 @@
-<<<<<<< HEAD
 'use client';
 
 import { useState, useEffect } from 'react';
@@ -60,68 +59,4 @@
       </div>
     </>
   );
-}
-=======
-// 'use client';
-
-// import { useState, useEffect } from 'react';
-// import { Card, CardContent, CardHeader, CardTitle } from '@/components/ui/card';
-// import { Separator } from '@/components/ui/separator';
-// import { ThemeSwitcher } from '@/components/settings/theme-switcher';
-// import { LanguageSelector } from '@/components/settings/language-selector';
-
-// export default function SettingsPage() {
-//   const [mounted, setMounted] = useState(false);
-//   const [selectedLanguages, setSelectedLanguages] = useState<string[]>(['en']);
-
-//   useEffect(() => {
-//     setMounted(true);
-//   }, []);
-
-//   const handleLanguageChange = (langId: string) => {
-//     setSelectedLanguages((prev) =>
-//       prev.includes(langId) ? prev.filter((id) => id !== langId) : [...prev, langId]
-//     );
-//   };
-
-//   if (!mounted) {
-//     return null;
-//   }
-
-//   return (
-//     <div className="min-h-screen bg-gray-50 dark:bg-gray-950">
-//       <div className="container mx-auto px-4 py-8">
-//         <Card className="max-w-2xl mx-auto shadow-md border-t-4 border-t-teal-500 dark:border-t-teal-400 dark:bg-gray-900">
-//           <CardHeader className="pb-4">
-//             <CardTitle className="text-2xl font-bold text-teal-700 dark:text-teal-400">
-//               Settings
-//             </CardTitle>
-//           </CardHeader>
-//           <CardContent className="space-y-8">
-//             <ThemeSwitcher />
-//             <Separator className="my-6" />
-//             <LanguageSelector
-//               selectedLanguages={selectedLanguages}
-//               onLanguageChange={handleLanguageChange}
-//             />
-//           </CardContent>
-//         </Card>
-//       </div>
-//     </div>
-//   );
-// }
-
-// I imported the new settings Ui I made into this file 
- import React from 'react'
- import Settings from '@/components/settings/settings-ui'
- 
- const page = () => {
-   return (
-     <div>
-      <Settings />
-     </div>
-   )
- }
- 
- export default page
->>>>>>> 4777df69
+}