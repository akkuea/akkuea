--- conflicted
+++ resolved
@@ -49,7 +49,6 @@
             </div>
 
             <div className="relative  h-60">
-<<<<<<< HEAD
                <Image 
                   src={"/herosection1.png"} 
                   alt="Image" 
@@ -58,15 +57,6 @@
                   className="w-full h-full object-contain"
                   sizes="(max-width: 1024px) 90vw, 40vw"
                 />
-=======
-              <Image
-                src={'/herosection1.png'}
-                alt="Image"
-                width={500}
-                height={500}
-                className="w-full h-full object-contain"
-              />
->>>>>>> 1cce9cf8
             </div>
           </div>
         </div>
