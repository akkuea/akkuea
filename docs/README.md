--- conflicted
+++ resolved
@@ -33,11 +33,8 @@
 
 #### [🤖 AI Agents](ai-agents/README.md)
 
-<<<<<<< HEAD
 Documentation for native AI agent creation, training, and management systems that enable specialized educational assistance.
 
-=======
->>>>>>> 87ffd0ae
 ---
 
 Issue 296
@@ -76,11 +73,7 @@
 
 ---
 
-<<<<<<< HEAD
-=======
 
-
->>>>>>> 87ffd0ae
 ## 📊 Documentation Statistics
 
 ```mermaid
