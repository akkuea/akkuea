--- conflicted
+++ resolved
@@ -5,12 +5,9 @@
 mod vote;
 mod verify;
 mod storage;
-<<<<<<< HEAD
 mod versioning;
 mod collaborative;
-=======
 mod moderation;
->>>>>>> 926391ea
 
 use crate::storage::{CollaboratorPermission, CollaboratorSubmission, ContentVersion, VersionDiff};
 pub use crate::storage::{Content, VerificationLevel};
@@ -105,7 +102,6 @@
         popular_content
     }
 
-<<<<<<< HEAD
     // === VERSIONING FUNCTIONS ===
 
     /// Create a new version of existing content.
@@ -263,7 +259,8 @@
     ) -> Vec<CollaboratorSubmission> {
         user.require_auth();
         storage::get_user_content_contribution_history(&env, &user, content_id)
-=======
+    }
+
     // --- Advanced Verification ---
     pub fn verify_content_advanced(
         env: Env,
@@ -359,7 +356,6 @@
 
     pub fn get_dispute(env: Env, dispute_id: u64) -> Option<crate::storage::Dispute> {
         moderation::get_dispute(&env, dispute_id)
->>>>>>> 926391ea
     }
 }
 
