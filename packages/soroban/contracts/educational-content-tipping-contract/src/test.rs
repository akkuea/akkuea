--- conflicted
+++ resolved
@@ -511,7 +511,6 @@
     assert_eq!(stats3.total_amount, 300);
 }
 
-<<<<<<< HEAD
 // ===== NEW MULTI-TOKEN TESTS (SIMPLIFIED) =====
 // Note: These tests are simplified to work with fake tokens until multi-token functionality is fully integrated
 
@@ -539,7 +538,6 @@
 }
 
 // Additional simplified tests can be added here as the multi-token system is integrated
-=======
 #[test]
 fn test_create_and_cancel_subscription() {
     let e = Env::default();
@@ -715,5 +713,4 @@
 
         assert_eq!(sorted_actual_100, sorted_expected_100);
     }
-}
->>>>>>> dd3a1562
+}