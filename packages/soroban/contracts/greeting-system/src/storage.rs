--- conflicted
+++ resolved
@@ -1,23 +1,16 @@
 use soroban_sdk::{contracttype, Address, Env};
 
-<<<<<<< HEAD
-use crate::{Error, GreetingReward, PremiumTier};
-=======
-use crate::{Error, PremiumTier, UserProfile};
->>>>>>> db9726e3
+use crate::{Error, PremiumTier, UserProfile, GreetingReward};
 
 /// Storage keys for the premium tier system
 #[contracttype]
 #[derive(Clone)]
 pub enum StorageKey {
     PremiumTier(Address),
-<<<<<<< HEAD
     GreetingReward(u64),
     RewardClaimed(u64),
-=======
     UserProfile(Address),
     ReputationContract,
->>>>>>> db9726e3
 }
 
 /// Save a premium tier to storage
@@ -49,7 +42,6 @@
     Ok(())
 }
 
-<<<<<<< HEAD
 /// Save a greeting reward record
 pub fn save_greeting_reward(env: &Env, reward: &GreetingReward) -> Result<(), Error> {
     let key = StorageKey::GreetingReward(reward.greeting_id);
@@ -73,7 +65,7 @@
 pub fn is_reward_claimed(env: &Env, greeting_id: &u64) -> bool {
     let key = StorageKey::RewardClaimed(*greeting_id);
     env.storage().persistent().get(&key).unwrap_or(false)
-=======
+}
 /// Save user profile to storage
 pub fn save_user_profile(env: &Env, profile: &UserProfile) -> Result<(), Error> {
     let key = StorageKey::UserProfile(profile.user.clone());
@@ -107,5 +99,4 @@
 pub fn get_reputation_contract(env: &Env) -> Option<Address> {
     let key = StorageKey::ReputationContract;
     env.storage().persistent().get(&key)
->>>>>>> db9726e3
 }