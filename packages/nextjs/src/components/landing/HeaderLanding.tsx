--- conflicted
+++ resolved
@@ -229,48 +229,6 @@
         </div>
 
         {/* Theme Toggle */}
-<<<<<<< HEAD
-        {mounted && (
-          <TooltipProvider>
-            <Tooltip>
-              <TooltipTrigger asChild>
-                <Button
-                  variant="ghost"
-                  size="icon"
-                  onClick={() => {
-                    if (theme === 'light') setTheme('dark');
-                    else if (theme === 'dark') setTheme('system');
-                    else setTheme('light');
-                  }}
-                  className="p-2 hover:bg-muted/50 rounded-full transition-colors"
-                >
-                  {theme === 'system' ? (
-                    <Monitor className="h-5 w-5 text-muted" />
-                  ) : resolvedTheme === 'dark' ? (
-                    <Moon className="h-5 w-5 text-primary" />
-                  ) : (
-                    <Sun className="h-5 w-5 text-achievement" />
-                  )}
-                </Button>
-              </TooltipTrigger>
-              <TooltipContent side="bottom">
-                <p>
-                  {theme === 'light'
-                    ? 'Switch to dark mode'
-                    : theme === 'dark'
-                      ? 'Switch to system theme'
-                      : 'Switch to light mode'}
-                </p>
-              </TooltipContent>
-            </Tooltip>
-          </TooltipProvider>
-        )}
-        <button className="md:hidden" onClick={() => setIsNavOpen(!isNavOpen)}>
-          {isNavOpen ? <XIcon /> : <Menu />}
-        </button>
-      </div>
-    </nav>
-=======
         <div className="flex items-center gap-4">
           {mounted && (
             <TooltipProvider>
@@ -340,6 +298,5 @@
         </div>
       </nav>
     </div>
->>>>>>> f9dd7f37
   );
 }