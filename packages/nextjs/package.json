{
  "name": "@scaffold-stellar/nextjs",
  "version": "0.1.0",
  "private": true,
  "scripts": {
    "dev": "next dev",
    "build": "next build",
    "start": "next start",
    "lint": "next lint",
    "format": "prettier --write \"src/**/*.{ts,tsx,md}\""
  },
  "dependencies": {
    "@creit.tech/stellar-wallets-kit": "^1.4.1",
    "@prisma/client": "^5.9.1",
    "@radix-ui/react-avatar": "^1.1.3",
    "@radix-ui/react-checkbox": "^1.1.4",
    "@radix-ui/react-dialog": "^1.1.6",
    "@radix-ui/react-label": "^2.1.2",
<<<<<<< HEAD
    "@radix-ui/react-radio-group": "^1.2.3",
=======
    "@radix-ui/react-select": "^2.1.6",
>>>>>>> 109e6dbe
    "@radix-ui/react-separator": "^1.1.2",
    "@radix-ui/react-slot": "^1.1.2",
    "@radix-ui/react-switch": "^1.1.3",
    "@radix-ui/react-tabs": "^1.1.3",
    "@sentry/nextjs": "^7.0.0",
    "axios": "^1.6.7",
    "cheerio": "^1.0.0",
    "class-variance-authority": "^0.7.1",
    "clsx": "^2.1.1",
<<<<<<< HEAD
    "date-fns": "^4.1.0",
=======
    "emoji-picker-react": "^4.12.0",
>>>>>>> 109e6dbe
    "lucide-react": "^0.475.0",
    "next": "^15.1.7",
    "next-themes": "^0.4.4",
    "pg": "^8.11.3",
    "prisma": "^5.9.1",
    "react": "^19.0.0",
    "react-dom": "^19.0.0",
    "react-query": "^3.39.3",
    "redis": "^4.6.13",
    "sonner": "^2.0.1",
    "tailwind-merge": "^3.0.1",
    "tailwindcss-animate": "^1.0.7",
    "zod": "^3.24.1",
    "zustand": "^5.0.3"
  },
  "devDependencies": {
    "@eslint/eslintrc": "^3",
    "@types/node": "^20",
    "@types/react": "^19",
    "@types/react-dom": "^19",
    "eslint": "^9",
    "eslint-config-next": "15.1.4",
    "postcss": "^8",
    "prettier": "^3.2.4",
    "tailwindcss": "^3.4.1",
    "typescript": "^5"
  }
}<|MERGE_RESOLUTION|>--- conflicted
+++ resolved
@@ -16,11 +16,11 @@
     "@radix-ui/react-checkbox": "^1.1.4",
     "@radix-ui/react-dialog": "^1.1.6",
     "@radix-ui/react-label": "^2.1.2",
-<<<<<<< HEAD
+
     "@radix-ui/react-radio-group": "^1.2.3",
-=======
+
     "@radix-ui/react-select": "^2.1.6",
->>>>>>> 109e6dbe
+
     "@radix-ui/react-separator": "^1.1.2",
     "@radix-ui/react-slot": "^1.1.2",
     "@radix-ui/react-switch": "^1.1.3",
@@ -30,11 +30,11 @@
     "cheerio": "^1.0.0",
     "class-variance-authority": "^0.7.1",
     "clsx": "^2.1.1",
-<<<<<<< HEAD
+
     "date-fns": "^4.1.0",
-=======
+
     "emoji-picker-react": "^4.12.0",
->>>>>>> 109e6dbe
+
     "lucide-react": "^0.475.0",
     "next": "^15.1.7",
     "next-themes": "^0.4.4",
