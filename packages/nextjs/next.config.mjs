import createNextIntlPlugin from 'next-intl/plugin';

const withNextIntl = createNextIntlPlugin()

/** @type {import('next').NextConfig} */
const nextConfig = {
  images: {
    domains: [
      'avatars.githubusercontent.com',
      'via.placeholder.com',
      'react.semantic-ui.com',
    ],
    formats: ['image/webp'], //  modern formats
    deviceSizes: [320, 420, 640, 768, 1024, 1280, 1536], //  responsive widths
    imageSizes: [16, 24, 32, 48, 64, 96, 128],           //  icons/small imgs
  },
};

<<<<<<< HEAD
export default nextConfig;
=======
export default withNextIntl(nextConfig);
>>>>>>> 3ce2a511
<|MERGE_RESOLUTION|>--- conflicted
+++ resolved
@@ -16,8 +16,4 @@
   },
 };
 
-<<<<<<< HEAD
-export default nextConfig;
-=======
-export default withNextIntl(nextConfig);
->>>>>>> 3ce2a511
+export default withNextIntl(nextConfig);