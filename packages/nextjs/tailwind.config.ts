// tailwind.config.ts
import type { Config } from 'tailwindcss';

export default {
  darkMode: ['class'],
  content: [
    './src/pages/**/*.{js,ts,jsx,tsx,mdx}',
    './src/components/**/*.{js,ts,jsx,tsx,mdx}',
    './src/app/**/*.{js,ts,jsx,tsx,mdx}',
  ],
  theme: {
<<<<<<< HEAD
    extend: {
      colors: {
        primary: 'hsl(var(--primary))',
        secondary: 'hsl(var(--secondary))',
        achievement: 'hsl(var(--achievement))',
        destructive: 'hsl(var(--destructive))',
        background: 'hsl(var(--background))',
        card: {
          DEFAULT: 'hsl(var(--card))',
          foreground: 'hsl(var(--card-foreground))',
        },
        foreground: 'hsl(var(--foreground))',
        muted: 'hsl(var(--muted))',
        border: 'hsl(var(--border))',
        input: 'hsl(var(--input))',
        ring: 'hsl(var(--ring))',
        chart: {
          '1': 'hsl(var(--chart-1))',
          '2': 'hsl(var(--chart-2))',
          '3': 'hsl(var(--chart-3))',
          '4': 'hsl(var(--chart-4))',
          '5': 'hsl(var(--chart-5))',
        },
        contribution: {
          bg: 'hsl(var(--contribution-bg))',
          text: 'hsl(var(--contribution-text))',
          border: 'hsl(var(--contribution-border))',
        },
        community: {
          bg: 'hsl(var(--community-bg))',
          text: 'hsl(var(--community-text))',
          border: 'hsl(var(--community-border))',
        },
        learning: {
          bg: 'hsl(var(--learning-bg))',
          text: 'hsl(var(--learning-text))',
          border: 'hsl(var(--learning-border))',
        },
        impact: {
          bg: 'hsl(var(--impact-bg))',
          text: 'hsl(var(--impact-text))',
          border: 'hsl(var(--impact-border))',
        },
        sidebar: {
          DEFAULT: 'hsl(var(--sidebar-background))',
          foreground: 'hsl(var(--sidebar-foreground))',
          primary: 'hsl(var(--sidebar-primary))',
          'primary-foreground': 'hsl(var(--sidebar-primary-foreground))',
          accent: 'hsl(var(--sidebar-accent))',
          'accent-foreground': 'hsl(var(--sidebar-accent-foreground))',
          border: 'hsl(var(--sidebar-border))',
          ring: 'hsl(var(--sidebar-ring))',
        },
      },
      borderRadius: {
        lg: 'var(--radius)',
        md: 'calc(var(--radius) - 2px)',
        sm: 'calc(var(--radius) - 4px)',
      },
    },
=======
  	extend: {
  		colors: {
  			primary: {
  				DEFAULT: 'hsl(var(--primary))',
  				foreground: 'hsl(var(--primary-foreground))'
  			},
  			secondary: 'hsl(var(--secondary))',
  			achievement: 'hsl(var(--achievement))',
  			destructive: 'hsl(var(--destructive))',
  			background: 'hsl(var(--background))',
  			card: {
  				DEFAULT: 'hsl(var(--card))',
  				foreground: 'hsl(var(--card-foreground))'
  			},
  			foreground: 'hsl(var(--foreground))',
  			muted: 'hsl(var(--muted))',
  			border: 'hsl(var(--border))',
  			input: 'hsl(var(--input))',
  			ring: 'hsl(var(--ring))',
  			chart: {
  				'1': 'hsl(var(--chart-1))',
  				'2': 'hsl(var(--chart-2))',
  				'3': 'hsl(var(--chart-3))',
  				'4': 'hsl(var(--chart-4))',
  				'5': 'hsl(var(--chart-5))'
  			},
  			contribution: {
  				bg: 'hsl(var(--contribution-bg))',
  				text: 'hsl(var(--contribution-text))',
  				border: 'hsl(var(--contribution-border))'
  			},
  			community: {
  				bg: 'hsl(var(--community-bg))',
  				text: 'hsl(var(--community-text))',
  				border: 'hsl(var(--community-border))'
  			},
  			learning: {
  				bg: 'hsl(var(--learning-bg))',
  				text: 'hsl(var(--learning-text))',
  				border: 'hsl(var(--learning-border))'
  			},
  			impact: {
  				bg: 'hsl(var(--impact-bg))',
  				text: 'hsl(var(--impact-text))',
  				border: 'hsl(var(--impact-border))'
  			},
  			sidebar: {
  				DEFAULT: 'hsl(var(--sidebar-background))',
  				foreground: 'hsl(var(--sidebar-foreground))',
  				primary: 'hsl(var(--sidebar-primary))',
  				'primary-foreground': 'hsl(var(--sidebar-primary-foreground))',
  				accent: 'hsl(var(--sidebar-accent))',
  				'accent-foreground': 'hsl(var(--sidebar-accent-foreground))',
  				border: 'hsl(var(--sidebar-border))',
  				ring: 'hsl(var(--sidebar-ring))'
  			}
  		},
  		borderRadius: {
  			lg: 'var(--radius)',
  			md: 'calc(var(--radius) - 2px)',
  			sm: 'calc(var(--radius) - 4px)'
  		}
  	}
>>>>>>> e6c9b290
  },
  plugins: [require('tailwindcss-animate')],
} satisfies Config;<|MERGE_RESOLUTION|>--- conflicted
+++ resolved
@@ -9,68 +9,6 @@
     './src/app/**/*.{js,ts,jsx,tsx,mdx}',
   ],
   theme: {
-<<<<<<< HEAD
-    extend: {
-      colors: {
-        primary: 'hsl(var(--primary))',
-        secondary: 'hsl(var(--secondary))',
-        achievement: 'hsl(var(--achievement))',
-        destructive: 'hsl(var(--destructive))',
-        background: 'hsl(var(--background))',
-        card: {
-          DEFAULT: 'hsl(var(--card))',
-          foreground: 'hsl(var(--card-foreground))',
-        },
-        foreground: 'hsl(var(--foreground))',
-        muted: 'hsl(var(--muted))',
-        border: 'hsl(var(--border))',
-        input: 'hsl(var(--input))',
-        ring: 'hsl(var(--ring))',
-        chart: {
-          '1': 'hsl(var(--chart-1))',
-          '2': 'hsl(var(--chart-2))',
-          '3': 'hsl(var(--chart-3))',
-          '4': 'hsl(var(--chart-4))',
-          '5': 'hsl(var(--chart-5))',
-        },
-        contribution: {
-          bg: 'hsl(var(--contribution-bg))',
-          text: 'hsl(var(--contribution-text))',
-          border: 'hsl(var(--contribution-border))',
-        },
-        community: {
-          bg: 'hsl(var(--community-bg))',
-          text: 'hsl(var(--community-text))',
-          border: 'hsl(var(--community-border))',
-        },
-        learning: {
-          bg: 'hsl(var(--learning-bg))',
-          text: 'hsl(var(--learning-text))',
-          border: 'hsl(var(--learning-border))',
-        },
-        impact: {
-          bg: 'hsl(var(--impact-bg))',
-          text: 'hsl(var(--impact-text))',
-          border: 'hsl(var(--impact-border))',
-        },
-        sidebar: {
-          DEFAULT: 'hsl(var(--sidebar-background))',
-          foreground: 'hsl(var(--sidebar-foreground))',
-          primary: 'hsl(var(--sidebar-primary))',
-          'primary-foreground': 'hsl(var(--sidebar-primary-foreground))',
-          accent: 'hsl(var(--sidebar-accent))',
-          'accent-foreground': 'hsl(var(--sidebar-accent-foreground))',
-          border: 'hsl(var(--sidebar-border))',
-          ring: 'hsl(var(--sidebar-ring))',
-        },
-      },
-      borderRadius: {
-        lg: 'var(--radius)',
-        md: 'calc(var(--radius) - 2px)',
-        sm: 'calc(var(--radius) - 4px)',
-      },
-    },
-=======
   	extend: {
   		colors: {
   			primary: {
@@ -134,7 +72,6 @@
   			sm: 'calc(var(--radius) - 4px)'
   		}
   	}
->>>>>>> e6c9b290
   },
   plugins: [require('tailwindcss-animate')],
 } satisfies Config;