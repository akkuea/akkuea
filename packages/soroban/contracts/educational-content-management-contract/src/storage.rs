use soroban_sdk::{contracttype, Address, BytesN, Env, String, Vec};

// Define the verification tiers
#[contracttype]
#[derive(Clone, Copy, Debug, Eq, PartialEq, PartialOrd, Ord)]
pub enum VerificationLevel {
    None = 0,
    Peer = 1,
    Expert = 2,
    Institutional = 3,
}

// Content data structure as per requirements
#[contracttype]
pub struct Content {
    pub id: u64,
    pub creator: Address,
    pub title: String,
    pub content_hash: BytesN<32>,
    pub creation_date: u64,
    pub subject_tags: Vec<String>,
    pub upvotes: u32,
    pub verification_level: VerificationLevel,
}

/// VERSIONING STORAGE
#[contracttype]
pub struct ContentVersion {
    pub version: u32,
    pub creator: Address,
    pub creation_date: u64,
    pub change_notes: String,
    pub upvotes: u32, // Version-specific upvotes
    pub verification_level: VerificationLevel, // Version-specific verification level
}

#[contracttype]
pub struct VersionDiff {
    pub from_version: u32,
    pub to_version: u32,
    pub title_changed: bool,
    pub content_changed: bool,
}

/// COLLABORATIVE STORAGE
#[contracttype]
#[derive(Clone, Copy, Debug, Eq, PartialEq)]
pub enum PermissionType {
    Collaborator = 0, // Can submit content for review
    // Reviewer = 1,
}

#[contracttype]
#[derive(Clone, Copy, Debug, Eq, PartialEq)]
pub enum ReviewStatus {
    Pending = 0,
    Accepted = 1,
    Rejected = 2,
}

#[contracttype]
pub struct CollaboratorPermission {
    pub collaborator: Address,
    pub content_id: u64,
    pub permission_type: PermissionType,
    pub granted_by: Address,
    pub granted_date: u64,
}

#[contracttype]
#[derive(Clone)]
pub struct CollaboratorSubmission {
    pub content_id: u64,
    pub collaborator: Address,
    pub submission_date: u64,
    pub status: ReviewStatus,
    pub new_content_hash: BytesN<32>,
    pub new_subject_tags: Vec<String>,
    pub change_notes: String,
    pub reviewer: Option<Address>,
    pub review_date: Option<u64>,
    pub review_feedback: Option<String>,
}

#[derive(Clone)]
#[contracttype]
pub enum DataKey {
    Content(u64),
    ContentCounter,
    UserVotes(Address, u64),

    // Versioning keys
    VersionSnapshot(u64, u32),              // content_id, version -> Content
    ContentHistory(u64, u32),               // content_id, version -> ContentVersion
    VersionCount(u64),                      // content_id -> total versions  
    VersionVotes(Address, u64, u32),        // voter, content_id, version

    // Collaborative keys
    CollaboratorPermission(Address, u64),   // collaborator, content_id -> CollaboratorPermission
    CollaboratorSubmission(Address, u64),   // collaborator, content_id -> CollaboratorSubmission
    UserContentContributions(Address, u64), // collaborator, content_id -> Vec<CollaboratorSubmission>
}

// --- Advanced Verification and Moderation Additions ---

#[contracttype]
pub struct VerificationRecord {
    pub verifier: Address,
    pub level: VerificationLevel,
    pub timestamp: u64,
    pub expiration: Option<u64>,
    pub delegated_by: Option<Address>,
    pub reputation_snapshot: Option<u32>,
}

#[derive(Clone, PartialEq, Debug)]
#[contracttype]
pub struct Delegation {
    pub delegator: Address,
    pub delegatee: Address,
    pub since: u64,
    pub until: Option<u64>,
}

#[contracttype]
pub struct Flag {
    pub content_id: u64,
    pub flagger: Address,
    pub reason: String,
    pub timestamp: u64,
}

#[derive(Clone, PartialEq, Debug)]
#[contracttype]
pub enum ModerationStatus {
    Pending,
    Approved,
    Rejected,
    Removed,
    UnderDispute,
}

#[contracttype]
pub struct ModerationAction {
    pub content_id: u64,
    pub moderator: Address,
    pub action: ModerationStatus,
    pub reason: String,
    pub timestamp: u64,
}

#[contracttype]
pub struct Dispute {
    pub dispute_id: u64,
    pub content_id: u64,
    pub creator: Address,
    pub reason: String,
    pub status: ModerationStatus,
    pub created_at: u64,
    pub resolved_at: Option<u64>,
    pub resolver: Option<Address>,
}

#[derive(Clone)]
#[contracttype]
pub enum AdvDataKey {
    VerificationRecord(u64), // content_id -> Vec<VerificationRecord>
    Delegation(Address),     // delegator -> Vec<Delegation>
    Flag(u64),              // content_id -> Vec<Flag>
    Moderation(u64),        // content_id -> Vec<ModerationAction>
    Dispute(u64),           // dispute_id -> Dispute
    DisputeCounter,         // u64
}

// Get the next content ID and increment the counter
pub fn get_next_content_id(env: &Env) -> u64 {
    let key = DataKey::ContentCounter;
    let id = env.storage().instance().get(&key).unwrap_or(0u64);
    env.storage().instance().set(&key, &(id + 1));
    id
}

// Store content in contract storage
pub fn save_content(env: &Env, content: &Content) {
    let key = DataKey::Content(content.id);
    env.storage().instance().set(&key, content);
}

// Retrieve content from contract storage
pub fn get_content(env: &Env, content_id: u64) -> Content {
    let key = DataKey::Content(content_id);
    env.storage().instance().get(&key).unwrap_or_else(|| {
        panic!("content with ID {} not found", content_id)
    })
}

// Record a user's vote for a specific content
pub fn record_user_vote(env: &Env, voter: Address, content_id: u64) {
    let key = DataKey::UserVotes(voter, content_id);
    env.storage().instance().set(&key, &true);
}

// Check if a user has already voted for a specific content
pub fn has_user_voted(env: &Env, voter: &Address, content_id: u64) -> bool {
    let key = DataKey::UserVotes(voter.clone(), content_id);
    env.storage().instance().has(&key)
}

// Get the current content counter (total number of content items created)
pub fn get_content_counter(env: &Env) -> u64 {
    let key = DataKey::ContentCounter;
    env.storage().instance().get(&key).unwrap_or(0u64)
}

// Check if content exists by ID
pub fn content_exists(env: &Env, content_id: u64) -> bool {
    let key = DataKey::Content(content_id);
    env.storage().instance().has(&key)
}

// Get all existing content IDs (for filtering operations)
pub fn get_all_content_ids(env: &Env) -> Vec<u64> {
    let mut content_ids = Vec::new(env);
    let total_content = get_content_counter(env);

    for id in 0..total_content {
        if content_exists(env, id) {
            content_ids.push_back(id);
        }
    }

    content_ids
<<<<<<< HEAD
}

// Get multiple content items by their IDs
pub fn get_multiple_content(env: &Env, content_ids: &Vec<u64>) -> Vec<Content> {
    let mut contents = Vec::new(env);

    for i in 0..content_ids.len() {
        let content_id = content_ids.get(i).unwrap();
        if content_exists(env, content_id) {
            let content = get_content(env, content_id);
            contents.push_back(content);
        }
    }

    contents
}

///
/// VERSION STORAGE FUNCTIONS
///
// Save content snapshot for a version history
pub fn save_version_snapshot(env: &Env, content_id: u64, version: u32, content: &Content) {
    let key = DataKey::VersionSnapshot(content_id, version);
    env.storage().instance().set(&key, content);
}

// Get content snapshot for a version
pub fn get_version_snapshot(env: &Env, content_id: u64, version: u32) -> Content {
    let key = DataKey::VersionSnapshot(content_id, version);
    env.storage().instance().get(&key).unwrap_or_else(|| {
        panic!("version snapshot not found")
    })
}

// Save version info/metadata
pub fn save_version_info(env: &Env, content_id: u64, version: u32, version_info: &ContentVersion) {
    let key = DataKey::ContentHistory(content_id, version);
    env.storage().instance().set(&key, version_info);
}

// Get version info/metadata
pub fn get_version_info(env: &Env, content_id: u64, version: u32) -> ContentVersion {
    let key = DataKey::ContentHistory(content_id, version);
    env.storage().instance().get(&key).unwrap_or_else(|| {
        panic!("version info not found")
    })
}

// Get version count for content
pub fn get_version_count(env: &Env, content_id: u64) -> u32 {
    let key = DataKey::VersionCount(content_id);
    env.storage().instance().get(&key).unwrap_or(0u32)
}

// Save version count for content
pub fn save_version_count(env: &Env, content_id: u64, count: u32) {
    let key = DataKey::VersionCount(content_id);
    env.storage().instance().set(&key, &count);
}

// Check if user voted on specific version
pub fn has_user_voted_on_version(env: &Env, voter: &Address, content_id: u64, version: u32) -> bool {
    let key = DataKey::VersionVotes(voter.clone(), content_id, version);
    env.storage().instance().has(&key)
}

// Record user vote on specific version
pub fn record_version_vote(env: &Env, voter: Address, content_id: u64, version: u32) {
    let key = DataKey::VersionVotes(voter, content_id, version);
    env.storage().instance().set(&key, &true);
}

///
/// COLLABORATIVE STORAGE FUNCTIONS
///
/// Save user permission for content
pub fn save_collaborative_permission(env: &Env, user: Address, content_id: u64, permission: &CollaboratorPermission) {
    let key = DataKey::CollaboratorPermission(user, content_id);
    env.storage().instance().set(&key, permission);
}

/// Get user permission for content
pub fn get_collaborative_permission(env: &Env, user: &Address, content_id: u64) -> CollaboratorPermission {
    let key = DataKey::CollaboratorPermission(user.clone(), content_id);
    env.storage().instance().get(&key).unwrap_or_else(|| {
        panic!("permission not found for user and content_id")
    })
}

/// Save collaborator submission
pub fn save_collaborative_submission(env: &Env, submitter: Address, content_id: u64, submission: &CollaboratorSubmission) {
    let key = DataKey::CollaboratorSubmission(submitter, content_id);
    env.storage().instance().set(&key, submission);
}

/// Get collaborator submission
pub fn get_collaborative_submission(env: &Env, submitter: &Address, content_id: u64) -> CollaboratorSubmission {
    let key = DataKey::CollaboratorSubmission(submitter.clone(), content_id);
    env.storage().instance().get(&key).unwrap_or_else(|| {
        panic!("submission not found for submitter and content_id")
    })
}

/// Save contribution to user history
pub fn save_contribution_to_history(env: &Env, user: &Address, content_id: u64, submission: &CollaboratorSubmission) {
    let key = DataKey::UserContentContributions(user.clone(), content_id);
    let mut history: Vec<CollaboratorSubmission> = env.storage().instance().get(&key).unwrap_or_else(|| Vec::new(env));
    history.push_back(submission.clone());
    env.storage().instance().set(&key, &history);
}

/// Get all contribution history for a user on specific content
pub fn get_user_content_contribution_history(env: &Env, user: &Address, content_id: u64) -> Vec<CollaboratorSubmission> {
    let key = DataKey::UserContentContributions(user.clone(), content_id);
    env.storage().instance().get(&key).unwrap_or_else(|| Vec::new(env))
=======
>>>>>>> 926391ea
}<|MERGE_RESOLUTION|>--- conflicted
+++ resolved
@@ -230,7 +230,6 @@
     }
 
     content_ids
-<<<<<<< HEAD
 }
 
 // Get multiple content items by their IDs
@@ -346,6 +345,4 @@
 pub fn get_user_content_contribution_history(env: &Env, user: &Address, content_id: u64) -> Vec<CollaboratorSubmission> {
     let key = DataKey::UserContentContributions(user.clone(), content_id);
     env.storage().instance().get(&key).unwrap_or_else(|| Vec::new(env))
-=======
->>>>>>> 926391ea
 }