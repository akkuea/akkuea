use soroban_sdk::{symbol_short, Address, Env, String, Symbol};

<<<<<<< HEAD
use crate::{Error, GreetingReward, TierAssignmentEvent, TierLevel, TierUpgradeEvent};
=======
use crate::{Error, TierAssignmentEvent, TierLevel, TierUpgradeEvent, UserProfile};
>>>>>>> db9726e3

/// Event symbol for tier assignment
pub const TIER_ASSIGNED: Symbol = symbol_short!("TIER_ASGN");

/// Event symbol for tier upgrade
pub const TIER_UPGRADED: Symbol = symbol_short!("TIER_UPG");

/// Event symbol for tier downgrade (if allowed in future)
pub const TIER_DOWNGRADED: Symbol = symbol_short!("TIER_DWN");

<<<<<<< HEAD
/// Event symbol for greeting reward issuance
pub const GREETING_REWARD: Symbol = symbol_short!("GRT_RWD");
=======
/// Event symbol for user registration
pub const USER_REGISTERED: Symbol = symbol_short!("USR_REG");
>>>>>>> db9726e3

/// Emit a tier assignment event
pub fn emit_tier_assigned(env: &Env, event: &TierAssignmentEvent) -> Result<(), Error> {
    let tier_str = event.tier.to_str();

    env.events().publish(
        (TIER_ASSIGNED, symbol_short!("assigned")),
        (
            event.user.clone(),
            String::from_str(env, tier_str),
            event.contribution,
            event.timestamp,
        ),
    );

    Ok(())
}

/// Emit a tier upgrade event
pub fn emit_tier_upgraded(env: &Env, event: &TierUpgradeEvent) -> Result<(), Error> {
    let old_tier_str = event.old_tier.to_str();
    let new_tier_str = event.new_tier.to_str();

    env.events().publish(
        (TIER_UPGRADED, symbol_short!("upgraded")),
        (
            event.user.clone(),
            String::from_str(env, old_tier_str),
            String::from_str(env, new_tier_str),
            event.contribution,
            event.timestamp,
        ),
    );

    Ok(())
}

/// Emit a greeting reward issuance event
pub fn emit_greeting_reward(env: &Env, reward: &GreetingReward) -> Result<(), Error> {
    env.events().publish(
        (GREETING_REWARD, symbol_short!("issued")),
        (
            reward.greeting_id,
            reward.creator.clone(),
            reward.token_amount,
            reward.timestamp,
        ),
    );
    Ok(())
}

/// Emit a tier downgrade event
pub fn emit_tier_downgraded(
    env: &Env,
    user: &Address,
    old_tier: &TierLevel,
    new_tier: &TierLevel,
    timestamp: u64,
) -> Result<(), Error> {
    let old_tier_str = old_tier.to_str();
    let new_tier_str = new_tier.to_str();

    env.events().publish(
        (TIER_DOWNGRADED, symbol_short!("downgrade")),
        (
            user.clone(),
            String::from_str(env, old_tier_str),
            String::from_str(env, new_tier_str),
            timestamp,
        ),
    );

    Ok(())
}

/// Emit a user registration event
pub fn emit_user_registered(env: &Env, profile: &UserProfile) -> Result<(), Error> {
    env.events().publish(
        (USER_REGISTERED, symbol_short!("reg")),
        (
            profile.user.clone(),
            profile.name.clone(),
            profile.preferences.clone(),
            profile.registered_at,
        ),
    );
    Ok(())
}<|MERGE_RESOLUTION|>--- conflicted
+++ resolved
@@ -1,10 +1,6 @@
 use soroban_sdk::{symbol_short, Address, Env, String, Symbol};
 
-<<<<<<< HEAD
-use crate::{Error, GreetingReward, TierAssignmentEvent, TierLevel, TierUpgradeEvent};
-=======
-use crate::{Error, TierAssignmentEvent, TierLevel, TierUpgradeEvent, UserProfile};
->>>>>>> db9726e3
+use crate::{Error, TierAssignmentEvent, TierLevel, TierUpgradeEvent, UserProfile, GreetingReward};
 
 /// Event symbol for tier assignment
 pub const TIER_ASSIGNED: Symbol = symbol_short!("TIER_ASGN");
@@ -15,13 +11,10 @@
 /// Event symbol for tier downgrade (if allowed in future)
 pub const TIER_DOWNGRADED: Symbol = symbol_short!("TIER_DWN");
 
-<<<<<<< HEAD
 /// Event symbol for greeting reward issuance
 pub const GREETING_REWARD: Symbol = symbol_short!("GRT_RWD");
-=======
 /// Event symbol for user registration
 pub const USER_REGISTERED: Symbol = symbol_short!("USR_REG");
->>>>>>> db9726e3
 
 /// Emit a tier assignment event
 pub fn emit_tier_assigned(env: &Env, event: &TierAssignmentEvent) -> Result<(), Error> {
