'use client';
import { cn } from '@/lib/utils';
<<<<<<< HEAD
import { ArrowUpRight } from 'lucide-react';
import Link from 'next/link';
import { usePathname } from 'next/navigation';
import { useLayoutEffect, useRef, useState, useCallback } from 'react';
import { gsap } from 'gsap';
import './HeaderLanding.css';

interface NavLink {
  label: string;
  href: string;
  ariaLabel: string;
}

interface NavItem {
  label: string;
  bgColor: string;
  textColor: string;
  links: NavLink[];
}

const navItems: NavItem[] = [
  {
    label: "About",
    bgColor: "hsl(var(--card))",
    textColor: "hsl(var(--card-foreground))",
    links: [
      { label: "Company", href: "/about/company", ariaLabel: "About Company" },
      { label: "Team", href: "/about/team", ariaLabel: "About Team" },
      { label: "Mission", href: "/about/mission", ariaLabel: "Our Mission" }
    ]
  },
  {
    label: "Benefits", 
    bgColor: "hsl(var(--muted))",
    textColor: "hsl(var(--muted-foreground))",
    links: [
      { label: "Features", href: "/benefits/features", ariaLabel: "Platform Features" },
      { label: "Pricing", href: "/benefits/pricing", ariaLabel: "Pricing Plans" },
      { label: "ROI Calculator", href: "/benefits/roi", ariaLabel: "ROI Calculator" }
    ]
  },
  {
    label: "Community",
    bgColor: "hsl(var(--primary))",
    textColor: "hsl(var(--primary-foreground))",
    links: [
      { label: "Discord", href: "/community/discord", ariaLabel: "Join Discord" },
      { label: "Forum", href: "/community/forum", ariaLabel: "Community Forum" },
      { label: "Events", href: "/community/events", ariaLabel: "Community Events" }
    ]
  }
];
=======
import { Menu, XIcon, Sun, Moon, Monitor } from 'lucide-react';
import Link from 'next/link';
import { useEffect, useRef, useState } from 'react';
import { useTheme } from 'next-themes';
import { Button } from '@/components/ui/button';
import { Tooltip, TooltipContent, TooltipProvider, TooltipTrigger } from '@/components/ui/tooltip';
>>>>>>> 245f947d

export default function HeaderLanding() {
  const [isExpanded, setIsExpanded] = useState(false);
  const [isHamburgerOpen, setIsHamburgerOpen] = useState(false);
  const navRef = useRef<HTMLElement>(null);
<<<<<<< HEAD
  const cardsRef = useRef<(HTMLDivElement | null)[]>([]);
  const tlRef = useRef<gsap.core.Timeline | null>(null);
  const pathname = usePathname();

  const calculateHeight = () => {
    const navEl = navRef.current;
    if (!navEl) return 260;

    const isMobile = window.matchMedia('(max-width: 768px)').matches;
    if (isMobile) {
      const contentEl = navEl.querySelector('.card-nav-content') as HTMLElement;
      if (contentEl) {
        // Temporarily show content to measure
        const wasVisible = contentEl.style.visibility;
        const wasPointerEvents = contentEl.style.pointerEvents;
        const wasPosition = contentEl.style.position;
        const wasHeight = contentEl.style.height;

        contentEl.style.visibility = 'visible';
        contentEl.style.pointerEvents = 'auto';
        contentEl.style.position = 'static';
        contentEl.style.height = 'auto';

        void contentEl.offsetHeight; // Force reflow
=======
  const { theme, setTheme, resolvedTheme } = useTheme();
  const [mounted, setMounted] = useState(false);

  useEffect(() => {
    setMounted(true);
  }, []);
>>>>>>> 245f947d

        const topBar = 60;
        const padding = 16;
        const contentHeight = contentEl.scrollHeight;

        // Restore original styles
        contentEl.style.visibility = wasVisible;
        contentEl.style.pointerEvents = wasPointerEvents;
        contentEl.style.position = wasPosition;
        contentEl.style.height = wasHeight;

        return topBar + contentHeight + padding;
      }
    }
    return 260;
  };

  const createTimeline = useCallback(() => {
    const navEl = navRef.current;
    if (!navEl) return null;

    gsap.set(navEl, { height: 60, overflow: 'hidden' });
    gsap.set(cardsRef.current, { y: 50, opacity: 0 });

    const tl = gsap.timeline({ paused: true });

    tl.to(navEl, {
      height: calculateHeight,
      duration: 0.4,
      ease: 'power3.out'
    });

    tl.to(cardsRef.current, { 
      y: 0, 
      opacity: 1, 
      duration: 0.4, 
      ease: 'power3.out', 
      stagger: 0.08 
    }, '-=0.1');

    return tl;
  }, []);

  useLayoutEffect(() => {
    const tl = createTimeline();
    tlRef.current = tl;

    return () => {
      tl?.kill();
      tlRef.current = null;
    };
  }, [createTimeline, navItems]);

  useLayoutEffect(() => {
    const handleResize = () => {
      if (!tlRef.current) return;

      if (isExpanded) {
        const newHeight = calculateHeight();
        gsap.set(navRef.current, { height: newHeight });

        tlRef.current.kill();
        const newTl = createTimeline();
        if (newTl) {
          newTl.progress(1);
          tlRef.current = newTl;
        }
      } else {
        tlRef.current.kill();
        const newTl = createTimeline();
        if (newTl) {
          tlRef.current = newTl;
        }
      }
    };

    window.addEventListener('resize', handleResize);
    return () => window.removeEventListener('resize', handleResize);
  }, [isExpanded, createTimeline]);

  const toggleMenu = () => {
    const tl = tlRef.current;
    if (!tl) return;

    if (!isExpanded) {
      setIsHamburgerOpen(true);
      setIsExpanded(true);
      tl.play(0);
    } else {
      setIsHamburgerOpen(false);
      tl.eventCallback('onReverseComplete', () => setIsExpanded(false));
      tl.reverse();
    }
  };

  const setCardRef = (i: number) => (el: HTMLDivElement | null) => {
    if (el) cardsRef.current[i] = el;
  };

  return (
<<<<<<< HEAD
    <div className="card-nav-container">
      <nav 
        ref={navRef} 
        className={cn("card-nav", isExpanded && "open")}
        role="navigation"
        aria-label="Main navigation"
      >
        {/* Top bar with logo, hamburger, and CTA */}
        <div className="card-nav-top">
          <div
            className={cn("hamburger-menu", isHamburgerOpen && "open")}
            onClick={toggleMenu}
            role="button"
            aria-label={isExpanded ? 'Close menu' : 'Open menu'}
            tabIndex={0}
            onKeyDown={(e) => {
              if (e.key === 'Enter' || e.key === ' ') {
                e.preventDefault();
                toggleMenu();
              }
            }}
          >
            <div className="hamburger-line" />
            <div className="hamburger-line" />
          </div>

          <div className="logo-container">
            <Link href="/" className="logo-link">
              <span className="logo-text">Akkuea</span>
            </Link>
          </div>

          <Link
            href="/get-started"
            className="card-nav-cta-button"
          >
            Get Started
          </Link>
        </div>

        {/* Expandable content with navigation cards */}
        <div className="card-nav-content" aria-hidden={!isExpanded}>
          {navItems.map((item, idx) => (
            <div
              key={`${item.label}-${idx}`}
              className="nav-card"
              ref={setCardRef(idx)}
              style={{ backgroundColor: item.bgColor, color: item.textColor }}
            >
              <div className="nav-card-label">{item.label}</div>
              <div className="nav-card-links">
                {item.links?.map((link, i) => (
                  <Link
                    key={`${link.label}-${i}`}
                    href={link.href}
                    className={cn(
                      "nav-card-link",
                      pathname === link.href && "active"
                    )}
                    aria-label={link.ariaLabel}
                  >
                    <ArrowUpRight className="nav-card-link-icon" aria-hidden="true" />
                    {link.label}
                  </Link>
                ))}
              </div>
            </div>
          ))}
        </div>
      </nav>
    </div>
=======
    <nav
      className="flex justify-between items-center px-4 md:px-20 py-5 bg-white dark:bg-card fixed inset-x-0 z-50 text-[#0A0A0A] dark:text-foreground border-b border-gray-200 dark:border-border"
      ref={navRef}
    >
      <Link href="/" className="text-xl font-semibold">
        Akkuea
      </Link>
      <div
        className={cn(
          'flex justify-center items-center fixed inset-x-0 top-0 transition-all duration-300 -z-10 md:z-0 md:static md:translate-x-0',
          isNavOpen ? 'translate-x-0 backdrop-blur-md bg-opacity-90' : '-translate-x-full'
        )}
      >
        <ul className="flex flex-col md:flex-row justify-center items-center space-y-7 py-16 md:py-0 md:space-y-0 md:space-x-7 *:cursor-pointer">
          <li>Home</li>
          <li>About</li>
          <li>Benefits</li>
          <li>Roadmap</li>
          <li>Community</li>
          <li>Open Source</li>
        </ul>
      </div>
      <div className="flex items-center gap-4">
        {/* Theme Toggle */}
        {mounted && (
          <TooltipProvider>
            <Tooltip>
              <TooltipTrigger asChild>
                <Button
                  variant="ghost"
                  size="icon"
                  onClick={() => {
                    if (theme === 'light') setTheme('dark');
                    else if (theme === 'dark') setTheme('system');
                    else setTheme('light');
                  }}
                  className="p-2 hover:bg-muted/50 rounded-full transition-colors"
                >
                  {theme === 'system' ? (
                    <Monitor className="h-5 w-5 text-muted" />
                  ) : resolvedTheme === 'dark' ? (
                    <Moon className="h-5 w-5 text-primary" />
                  ) : (
                    <Sun className="h-5 w-5 text-achievement" />
                  )}
                </Button>
              </TooltipTrigger>
              <TooltipContent side="bottom">
                <p>
                  {theme === 'light' ? 'Switch to dark mode' : 
                   theme === 'dark' ? 'Switch to system theme' : 
                   'Switch to light mode'}
                </p>
              </TooltipContent>
            </Tooltip>
          </TooltipProvider>
        )}
        <button className="md:hidden" onClick={() => setIsNavOpen(!isNavOpen)}>
          {isNavOpen ? <XIcon /> : <Menu />}
        </button>
      </div>
    </nav>
>>>>>>> 245f947d
  );
}<|MERGE_RESOLUTION|>--- conflicted
+++ resolved
@@ -1,6 +1,5 @@
 'use client';
 import { cn } from '@/lib/utils';
-<<<<<<< HEAD
 import { ArrowUpRight } from 'lucide-react';
 import Link from 'next/link';
 import { usePathname } from 'next/navigation';
@@ -53,20 +52,11 @@
     ]
   }
 ];
-=======
-import { Menu, XIcon, Sun, Moon, Monitor } from 'lucide-react';
-import Link from 'next/link';
-import { useEffect, useRef, useState } from 'react';
-import { useTheme } from 'next-themes';
-import { Button } from '@/components/ui/button';
-import { Tooltip, TooltipContent, TooltipProvider, TooltipTrigger } from '@/components/ui/tooltip';
->>>>>>> 245f947d
 
 export default function HeaderLanding() {
   const [isExpanded, setIsExpanded] = useState(false);
   const [isHamburgerOpen, setIsHamburgerOpen] = useState(false);
   const navRef = useRef<HTMLElement>(null);
-<<<<<<< HEAD
   const cardsRef = useRef<(HTMLDivElement | null)[]>([]);
   const tlRef = useRef<gsap.core.Timeline | null>(null);
   const pathname = usePathname();
@@ -91,14 +81,6 @@
         contentEl.style.height = 'auto';
 
         void contentEl.offsetHeight; // Force reflow
-=======
-  const { theme, setTheme, resolvedTheme } = useTheme();
-  const [mounted, setMounted] = useState(false);
-
-  useEffect(() => {
-    setMounted(true);
-  }, []);
->>>>>>> 245f947d
 
         const topBar = 60;
         const padding = 16;
@@ -199,7 +181,6 @@
   };
 
   return (
-<<<<<<< HEAD
     <div className="card-nav-container">
       <nav 
         ref={navRef} 
@@ -271,69 +252,5 @@
         </div>
       </nav>
     </div>
-=======
-    <nav
-      className="flex justify-between items-center px-4 md:px-20 py-5 bg-white dark:bg-card fixed inset-x-0 z-50 text-[#0A0A0A] dark:text-foreground border-b border-gray-200 dark:border-border"
-      ref={navRef}
-    >
-      <Link href="/" className="text-xl font-semibold">
-        Akkuea
-      </Link>
-      <div
-        className={cn(
-          'flex justify-center items-center fixed inset-x-0 top-0 transition-all duration-300 -z-10 md:z-0 md:static md:translate-x-0',
-          isNavOpen ? 'translate-x-0 backdrop-blur-md bg-opacity-90' : '-translate-x-full'
-        )}
-      >
-        <ul className="flex flex-col md:flex-row justify-center items-center space-y-7 py-16 md:py-0 md:space-y-0 md:space-x-7 *:cursor-pointer">
-          <li>Home</li>
-          <li>About</li>
-          <li>Benefits</li>
-          <li>Roadmap</li>
-          <li>Community</li>
-          <li>Open Source</li>
-        </ul>
-      </div>
-      <div className="flex items-center gap-4">
-        {/* Theme Toggle */}
-        {mounted && (
-          <TooltipProvider>
-            <Tooltip>
-              <TooltipTrigger asChild>
-                <Button
-                  variant="ghost"
-                  size="icon"
-                  onClick={() => {
-                    if (theme === 'light') setTheme('dark');
-                    else if (theme === 'dark') setTheme('system');
-                    else setTheme('light');
-                  }}
-                  className="p-2 hover:bg-muted/50 rounded-full transition-colors"
-                >
-                  {theme === 'system' ? (
-                    <Monitor className="h-5 w-5 text-muted" />
-                  ) : resolvedTheme === 'dark' ? (
-                    <Moon className="h-5 w-5 text-primary" />
-                  ) : (
-                    <Sun className="h-5 w-5 text-achievement" />
-                  )}
-                </Button>
-              </TooltipTrigger>
-              <TooltipContent side="bottom">
-                <p>
-                  {theme === 'light' ? 'Switch to dark mode' : 
-                   theme === 'dark' ? 'Switch to system theme' : 
-                   'Switch to light mode'}
-                </p>
-              </TooltipContent>
-            </Tooltip>
-          </TooltipProvider>
-        )}
-        <button className="md:hidden" onClick={() => setIsNavOpen(!isNavOpen)}>
-          {isNavOpen ? <XIcon /> : <Menu />}
-        </button>
-      </div>
-    </nav>
->>>>>>> 245f947d
   );
 }